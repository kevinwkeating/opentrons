--- conflicted
+++ resolved
@@ -2,11 +2,8 @@
   <div>TEST TEST TEST</div>
 </template>
 
-<<<<<<< HEAD
-=======
 <script>
   export default {
     name: 'Upload'
   }
-</script>
->>>>>>> 68ab3afe
+</script>