--- conflicted
+++ resolved
@@ -434,10 +434,7 @@
     except Exception as e:
         result = str(e)
         status = 'error'
-<<<<<<< HEAD
-=======
         emit_notifications([result], 'danger')
->>>>>>> 2d87e8df
 
     return flask.jsonify({
         'status': status,
